#!/usr/local/bin/groovy

/*
* Authors:     Atos BDS R&D CI/CD QLM Team
* Copyright:   2017-2021  Bull S.A.S. - All rights reserved.
*              This is not Free or Open Source software.
*              Please contact Bull SAS for details about its license.
*              Bull - Rue Jean Jaurès - B.P. 68 - 78340 Les Clayes-sous-Bois
* Description: Load the main Jenkinsfile from within the ci shared-library
<<<<<<< HEAD
*/

@Library('ci') _
=======
*              @Library('ci') _
*/

>>>>>>> 6e00c349
Jenkinsfile()<|MERGE_RESOLUTION|>--- conflicted
+++ resolved
@@ -7,13 +7,7 @@
 *              Please contact Bull SAS for details about its license.
 *              Bull - Rue Jean Jaurès - B.P. 68 - 78340 Les Clayes-sous-Bois
 * Description: Load the main Jenkinsfile from within the ci shared-library
-<<<<<<< HEAD
-*/
-
-@Library('ci') _
-=======
 *              @Library('ci') _
 */
 
->>>>>>> 6e00c349
 Jenkinsfile()